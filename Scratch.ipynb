{
 "cells": [
  {
   "cell_type": "code",
   "execution_count": null,
   "metadata": {
    "tags": []
   },
   "outputs": [],
   "source": [
    "# To re-create corpus_data directory\n",
    "# from harmonic_inference.data.corpus_reading import aggregate_annotation_dfs\n",
    "# from pathlib import Path\n",
    "\n",
    "# ANNOTATIONS_PATH = Path('../platti_sonatas')\n",
    "# OUT_DIR = Path('corpus_data-platti')\n",
    "\n",
    "# aggregate_annotation_dfs(ANNOTATIONS_PATH, OUT_DIR, notes_only=True)"
   ]
  },
  {
   "cell_type": "code",
   "execution_count": null,
   "metadata": {
    "tags": []
   },
   "outputs": [],
   "source": [
    "from harmonic_inference.data.corpus_reading import load_clean_corpus_dfs\n",
    "\n",
    "files_df, measures_df, chords_df, notes_df = load_clean_corpus_dfs('corpus_data')"
   ]
  },
  {
   "cell_type": "code",
   "execution_count": null,
   "metadata": {},
   "outputs": [],
   "source": [
    "files_df"
   ]
  },
  {
   "cell_type": "code",
   "execution_count": null,
   "metadata": {},
   "outputs": [],
   "source": [
    "notes_df"
   ]
  },
  {
   "cell_type": "code",
   "execution_count": null,
   "metadata": {},
   "outputs": [],
   "source": [
    "measures_df"
   ]
  },
  {
   "cell_type": "code",
   "execution_count": null,
   "metadata": {},
   "outputs": [],
   "source": [
    "chords_df.columns"
   ]
  },
  {
   "cell_type": "code",
   "execution_count": null,
   "metadata": {},
   "outputs": [],
   "source": [
    "import pandas as pd\n",
    "\n",
    "def is_major(chord_row):\n",
    "    if pd.isna(chord_row[\"relativeroot\"]):\n",
    "        return not chord_row[\"localkey_is_minor\"]\n",
    "    return chord_row[\"relativeroot\"].split(\"/\")[0][-1].isupper()\n",
    "\n",
    "chords_df = chords_df.loc[~chords_df[\"globalkey\"].isna()]\n",
    "    \n",
    "\n",
    "chords_df.loc[:, \"is_major\"] = chords_df.apply(is_major, axis=1)"
   ]
  },
  {
   "cell_type": "code",
   "execution_count": null,
   "metadata": {},
   "outputs": [],
   "source": [
    "chords_df.loc[chords_df[\"is_major\"], [\"numeral\", \"chord_type\"]]\n",
    "chords_df.loc[:, [\"num:type\"]] = chords_df[\"numeral\"] + \":\" + chords_df[\"chord_type\"]\n",
    "chords_df.loc[chords_df[\"is_major\"], \"num:type\"].value_counts().to_csv(\"major.tsv\", sep=\"\\t\")\n",
    "chords_df.loc[~chords_df[\"is_major\"], \"num:type\"].value_counts().to_csv(\"minor.tsv\", sep=\"\\t\")"
   ]
  },
  {
   "cell_type": "code",
   "execution_count": null,
   "metadata": {},
   "outputs": [],
   "source": [
    "chords_df.loc[(~chords_df[\"relativeroot\"].shift(1).isna()) | (~chords_df[\"relativeroot\"].isna()), [\"relativeroot\", \"numeral\", \"chord_type\"]].to_csv(\"relative.tsv\", sep=\"\\t\")"
   ]
  },
  {
   "cell_type": "code",
   "execution_count": null,
   "metadata": {},
   "outputs": [],
   "source": [
    "chords_df.loc[(chords_df[\"chord_type\"] == \"Ger\") & chords_df[\"is_major\"]]"
   ]
  },
  {
   "cell_type": "code",
   "execution_count": null,
   "metadata": {
    "tags": []
   },
   "outputs": [],
   "source": [
    "\"\"\"Training of initial chord prior model\"\"\"\n",
    "import json\n",
    "from pathlib import Path\n",
    "\n",
    "import numpy as np\n",
    "\n",
    "from harmonic_inference.data.piece import Chord\n",
    "from harmonic_inference.data.data_types import PitchType, KeyMode\n",
    "\n",
    "\n",
    "initial_chords = chords_df.loc[chords_df.index.get_level_values(\"chord_id\") == 0]\n",
    "chords = [\n",
    "    Chord.from_series(row, measures_df.loc[file_id], PitchType.TPC)\n",
    "    for (file_id, chord_id), row in initial_chords.iterrows()\n",
    "]\n",
    "\n",
    "major_key_chords = []\n",
    "minor_key_chords = []\n",
    "\n",
    "one_hot_length = chords[0].get_chord_vector_length(\n",
    "    PitchType.TPC,\n",
    "    one_hot=True,\n",
    "    relative=True,\n",
    "    use_inversions=True,\n",
    ")\n",
    "norm_factor = 1 / one_hot_length\n",
    "major_key_chords_one_hots = np.ones(one_hot_length) * norm_factor\n",
    "minor_key_chords_one_hots = np.ones(one_hot_length) * norm_factor\n",
    "\n",
    "for chord in chords:\n",
    "    one_hot_index = chord.get_one_hot_index(relative=True, use_inversion=True)\n",
    "\n",
    "    if chord.key_mode == KeyMode.MAJOR:\n",
    "        major_key_chords.append(chord)\n",
    "        major_key_chords_one_hots[one_hot_index] += 1\n",
    "    else:\n",
    "        minor_key_chords.append(chord)\n",
    "        minor_key_chords_one_hots[one_hot_index] += 1\n",
    "\n",
    "# Normalize\n",
    "major_key_chords_one_hots /= np.sum(major_key_chords_one_hots)\n",
    "minor_key_chords_one_hots /= np.sum(minor_key_chords_one_hots)\n",
    "\n",
    "with open(Path(\"checkpoints\", \"initial_chord_prior.json\"), \"w\") as json_file:\n",
    "    json.dump(\n",
    "        {\n",
    "            \"pitch_type\": str(PitchType.TPC).split(\".\")[1],\n",
    "            \"use_inversions\": True,\n",
    "            \"major\": list(major_key_chords_one_hots),\n",
    "            \"minor\": list(minor_key_chords_one_hots),\n",
    "        },\n",
    "        json_file,\n",
    "        indent=4,\n",
    "    )"
   ]
  },
  {
   "cell_type": "code",
   "execution_count": null,
   "metadata": {
    "tags": []
   },
   "outputs": [],
   "source": [
    "import harmonic_inference.data.datasets as ds\n",
    "\n",
    "dataset_classes = [ds.ChordTransitionDataset, ds.ChordClassificationDataset]\n",
    "\n",
    "dataset_splits = ds.get_dataset_splits(\n",
    "    files_df,\n",
    "    measures_df,\n",
    "    chords_df,\n",
    "    notes_df,\n",
    "    dataset_classes,\n",
    "    splits=[0.8, 0.1, 0.1],\n",
    "    seed=0,\n",
    ")"
   ]
  },
  {
   "cell_type": "code",
   "execution_count": null,
   "metadata": {},
   "outputs": [],
   "source": [
    "# Write data out to h5 files\n",
    "for i1, data_type in enumerate(dataset_classes):\n",
    "    for i2, split in enumerate(['train', 'valid', 'test']):\n",
    "        h5_path = Path('h5_data', f'{data_type.__name__}_{split}_seed_{seed}.h5')\n",
    "        dataset_splits[i1][i2].to_h5(Path(h5_path))"
   ]
  },
  {
   "cell_type": "code",
   "execution_count": null,
   "metadata": {},
   "outputs": [],
   "source": [
    "import eval_utils as eu\n",
    "import harmonic_utils as hu\n",
    "import matplotlib.pyplot as plt\n",
    "\n",
    "label_strings = hu.get_one_hot_labels()\n",
    "conf_mat = eu.get_conf_mat(labels, outputs)\n",
    "\n",
    "plt.figure(figsize=(30,30))\n",
    "plt.imshow(conf_mat, interpolation='none')\n",
    "plt.colorbar()\n",
    "plt.xticks(ticks=list(range(len(label_strings))), labels=label_strings, rotation=90, fontsize=10)\n",
    "plt.yticks(ticks=list(range(len(label_strings))), labels=label_strings, fontsize=10)\n",
    "plt.show()"
   ]
  },
  {
   "cell_type": "code",
   "execution_count": null,
   "metadata": {},
   "outputs": [],
   "source": [
    "import eval_utils as eu\n",
    "\n",
    "correct, incorrect = eu.get_correct_and_incorrect_indexes(labels, outputs)\n",
    "print('Correct: ' + str(len(correct)))\n",
    "print('Incorrect: ' + str(len(incorrect)))"
   ]
  },
  {
   "cell_type": "code",
   "execution_count": null,
   "metadata": {},
   "outputs": [],
   "source": [
    "import eval_utils as eu\n",
    "    \n",
    "eu.print_result(incorrect[0], labels, outputs, limit=10, prob=False)"
   ]
  },
  {
   "cell_type": "code",
   "execution_count": null,
   "metadata": {},
   "outputs": [],
   "source": [
    "import eval_utils as eu\n",
    "\n",
    "chord, onset_notes, all_notes = eu.get_input_df_rows(incorrect[0], datasets[data]['test'])\n",
    "\n",
    "print(chord)\n",
    "print(\"USED NOTES:\")\n",
    "print(onset_notes)\n",
    "print()\n",
    "print(\"ALL NOTES:\")\n",
    "print(all_notes)"
   ]
  },
  {
   "cell_type": "code",
   "execution_count": null,
   "metadata": {},
   "outputs": [],
   "source": [
    "import matplotlib.pyplot as plt\n",
    "import eval_utils as eu\n",
    "\n",
    "correct_ranks, indexes_by_rank = eu.get_correct_ranks(labels, outputs)\n",
    "    \n",
    "plt.figure(figsize=(30,30))\n",
    "plt.bar(range(len(outputs[0])), [len(indexes) for indexes in indexes_by_rank])"
   ]
  },
  {
   "cell_type": "code",
   "execution_count": null,
   "metadata": {},
   "outputs": [],
   "source": [
    "import eval_utils as eu\n",
    "import importlib\n",
    "importlib.reload(eu)\n",
    "\n",
    "eval_df = eu.get_eval_df(labels, outputs, datasets[data]['test'])\n",
    "eval_df"
   ]
  },
  {
   "cell_type": "code",
   "execution_count": null,
   "metadata": {},
   "outputs": [],
   "source": [
    "import ablation\n",
    "import importlib\n",
    "importlib.reload(ablation)\n",
    "\n",
    "dfs = ablation.load_all_ablated_dfs(directory='results', prefix=prefix[:-1] if len(prefix) > 0 else None)\n",
    "_, mask_names = ablation.get_masks_and_names()"
   ]
  },
  {
   "cell_type": "code",
   "execution_count": null,
   "metadata": {},
   "outputs": [],
   "source": [
    "import pandas as pd\n",
    "import os\n",
    "\n",
    "logs = []\n",
    "for mask_name in mask_names:\n",
    "    logs.append(pd.read_csv(os.path.join(os.path.join('results', prefix + mask_name + '.log'))))"
   ]
  },
  {
   "cell_type": "code",
   "execution_count": null,
   "metadata": {},
   "outputs": [],
   "source": [
    "for df, log, mask_name in zip(dfs, logs, mask_names):\n",
    "    print(f\"{mask_name} Acc: {100 * df.correct.sum() / len(df)}\")\n",
    "    print(log.iloc[-1])"
   ]
  },
  {
   "cell_type": "code",
   "execution_count": null,
   "metadata": {},
   "outputs": [],
   "source": [
    "import eval_utils as eu\n",
    "\n",
    "global_df = eu.load_eval_df('results/global_no_ablation.csv')\n",
    "local_df = eu.load_eval_df('results/local_no_ablation.csv')\n",
    "none_df = eu.load_eval_df('results/no_ablation.csv')"
   ]
  },
  {
   "cell_type": "code",
   "execution_count": null,
   "metadata": {},
   "outputs": [],
   "source": [
    "global_df"
   ]
  },
  {
   "cell_type": "code",
   "execution_count": null,
   "metadata": {},
   "outputs": [],
   "source": [
    "global_counts = global_df.groupby(['correct_chord'])['correct'].agg(['mean', 'count']).sort_values('count', ascending=False)\n",
    "local_counts = local_df.groupby(['correct_chord'])['correct'].agg(['mean', 'count']).sort_values('count', ascending=False)\n",
    "none_counts = none_df.groupby(['correct_chord'])['correct'].agg(['mean', 'count']).sort_values('count', ascending=False)"
   ]
  },
  {
   "cell_type": "code",
   "execution_count": null,
   "metadata": {},
   "outputs": [],
   "source": [
    "import matplotlib.pyplot as plt\n",
    "\n",
    "plt.figure(figsize=(12,5))\n",
    "plt.scatter(global_counts['count'], global_counts['mean'], color='red', label='Global key')\n",
    "plt.scatter(local_counts['count'], local_counts['mean'], color='blue', label='Local key')\n",
    "plt.scatter(none_counts['count'], none_counts['mean'], color='yellow', label='No transposition')\n",
    "plt.title('Global key transposed')\n",
    "plt.xlabel('Count')\n",
    "plt.ylabel('Accuracy')\n",
    "plt.legend()\n",
    "plt.show()"
   ]
  },
  {
   "cell_type": "markdown",
   "metadata": {},
   "source": [
    "# Start of baseline evaluation"
   ]
  },
  {
   "cell_type": "code",
   "execution_count": null,
   "metadata": {},
   "outputs": [],
   "source": [
    "from glob import glob\n",
    "from pathlib import Path\n",
    "from typing import Tuple\n",
    "from fractions import Fraction\n",
    "from bisect import bisect\n",
    "\n",
    "import pandas as pd\n",
    "import numpy as np\n",
    "\n",
    "from harmonic_inference.utils import eval_utils as eu\n",
    "from harmonic_inference.utils import harmonic_utils as hu\n",
    "from harmonic_inference.data.data_types import ChordType, PitchType, KeyMode, TRIAD_REDUCTION, ALL_ONE_TYPE_REDUCTION"
   ]
  },
  {
   "cell_type": "code",
   "execution_count": null,
   "metadata": {},
   "outputs": [],
   "source": [
    "results = {}\n",
    "\n",
    "for file in glob(\"baseline/*.csv\"):\n",
    "    file_path = Path(file)\n",
    "    results[file_path.name] = pd.read_csv(file, header=None, names=['on', 'off', 'key', 'degree', 'type', 'inv'])\n",
    "\n",
    "    # Output is in quarter notes, labels are in whole notes\n",
    "    results[file_path.name][\"on\"] /= 4\n",
    "    results[file_path.name][\"off\"] /= 4"
   ]
  },
  {
   "cell_type": "code",
   "execution_count": null,
   "metadata": {},
   "outputs": [],
   "source": [
    "keys = set()\n",
    "degrees = set()\n",
    "types = set()\n",
    "inversions = set()\n",
    "\n",
    "for df in results.values():\n",
    "    for k in df['key'].unique():\n",
    "        keys.add(k)\n",
    "    for d in df['degree'].unique():\n",
    "        degrees.add(d)\n",
    "    for t in df['type'].unique():\n",
    "        types.add(t)\n",
    "    for i in df['inv'].unique():\n",
    "        inversions.add(i)"
   ]
  },
  {
   "cell_type": "code",
   "execution_count": null,
   "metadata": {},
   "outputs": [],
   "source": [
    "def key_to_tonic_mode(key: str, pitch_type: PitchType = PitchType.TPC) -> Tuple[int, KeyMode]:\n",
    "    key = key.replace('-', 'b')\n",
    "    key = key.replace('+', '#')\n",
    "    \n",
    "    tonic = hu.get_pitch_from_string(key, pitch_type)\n",
    "    mode = KeyMode.MAJOR if key[0].isupper() else KeyMode.MINOR\n",
    "    \n",
    "    return tonic, mode"
   ]
  },
  {
   "cell_type": "code",
   "execution_count": null,
   "metadata": {},
   "outputs": [],
   "source": [
    "def type_to_chord_type(type_str: str) -> ChordType:\n",
    "    return {\n",
    "        'D7': ChordType.MAJ_MIN7,\n",
    "        'M': ChordType.MAJOR,\n",
    "        'd': ChordType.DIMINISHED,\n",
    "        'd7': ChordType.DIM7,\n",
    "        'm': ChordType.MINOR,\n",
    "        'm7': ChordType.MIN_MIN7,\n",
    "        'Gr+6': ChordType.DIM7,\n",
    "        'h7': ChordType.HALF_DIM7,\n",
    "    }[type_str]"
   ]
  },
  {
   "cell_type": "code",
   "execution_count": null,
   "metadata": {},
   "outputs": [],
   "source": [
    "def get_root_tonic_and_mode(\n",
    "    degree_str: str, tonic: int, mode: KeyMode, pitch_type: PitchType = PitchType.TPC\n",
    ") -> Tuple[int, int, KeyMode]:\n",
    "    if isinstance(degree_str, int):\n",
    "        degree_str = str(degree_str)\n",
    "        \n",
    "    degree_str = degree_str.replace('-', 'b')\n",
    "    degree_str = degree_str.replace('+', '#')\n",
    "    \n",
    "    if '/' in degree_str:\n",
    "        key, degree_str = degree_str.split('/')\n",
    "        \n",
    "        relative_transposition = hu.get_interval_from_scale_degree(key, False, mode, pitch_type=pitch_type)\n",
    "        tonic = hu.transpose_pitch(tonic, relative_transposition, pitch_type=pitch_type)\n",
    "        \n",
    "        if key in ['5']:\n",
    "            mode = KeyMode.MAJOR\n",
    "        elif key in ['7']:\n",
    "            mode = KeyMode.MINOR\n",
    "        elif key in ['1']:\n",
    "            mode = mode\n",
    "            \n",
    "    degree_interval = hu.get_interval_from_scale_degree(degree_str, False, mode, pitch_type=pitch_type)\n",
    "    root = hu.transpose_pitch(tonic, degree_interval, pitch_type=pitch_type)\n",
    "    \n",
    "    return root, tonic, mode"
   ]
  },
  {
   "cell_type": "code",
   "execution_count": null,
   "metadata": {},
   "outputs": [],
   "source": [
    "def get_all(key: str, degree: str, type_str: str, inv: str) -> Tuple[int, ChordType, int, int, KeyMode]:\n",
    "    inv = int(inv)\n",
    "    chord_type = type_to_chord_type(type_str)\n",
    "    \n",
    "    tonic, mode = key_to_tonic_mode(key)\n",
    "    root, tonic, mode = get_root_tonic_and_mode(degree, tonic, mode)\n",
    "    \n",
    "    return root, chord_type, inv, tonic, mode"
   ]
  },
  {
   "cell_type": "code",
   "execution_count": null,
   "metadata": {},
   "outputs": [],
   "source": [
    "for df in results.values():\n",
    "    roots = []\n",
    "    chord_types = []\n",
    "    invs = []\n",
    "    tonics = []\n",
    "    modes = []\n",
    "    \n",
    "    for _, row in df.iterrows():\n",
    "        root, chord_type, inv, tonic, mode = get_all(row['key'], row['degree'], row['type'], row['inv'])\n",
    "        roots.append(root)\n",
    "        chord_types.append(chord_type)\n",
    "        invs.append(inv)\n",
    "        tonics.append(tonic)\n",
    "        modes.append(mode)\n",
    "        \n",
    "    df[\"root_tpc\"] = roots\n",
    "    df[\"chord_type\"] = chord_types\n",
    "    df[\"inversion\"] = invs\n",
    "    df[\"tonic\"] = tonics\n",
    "    df[\"mode\"] = modes"
   ]
  },
  {
   "cell_type": "code",
   "execution_count": null,
   "metadata": {},
   "outputs": [],
   "source": [
    "def get_label_df(filename: str) -> pd.DataFrame:\n",
    "    filename = filename[:-21] + \"results.tsv\"\n",
    "    file = glob(f'outputs/**/{filename}', recursive=True)[0]\n",
    "    \n",
    "    return pd.read_csv(file, sep='\\t', index_col=0, converters={'duration': Fraction}), file"
   ]
  },
  {
   "cell_type": "code",
   "execution_count": null,
   "metadata": {},
   "outputs": [],
   "source": [
    "def get_row_at_onset(df, onset):\n",
    "    index = min(bisect(list(df['off']), float(onset)), len(df) - 1)\n",
    "    return df.iloc[index]"
   ]
  },
  {
   "cell_type": "code",
   "execution_count": null,
   "metadata": {},
   "outputs": [],
   "source": [
    "def evaluate_df(key, df):\n",
    "    label_df, filename = get_label_df(key)\n",
    "    root_accs = []\n",
    "    chord_accs = []\n",
    "    triad_accs = []\n",
    "    seventh_accs = []\n",
    "    key_accs = []\n",
    "    full_accs = []\n",
    "    \n",
    "    onset = 0\n",
    "    for _, label_row in label_df.iterrows():\n",
    "        est_row = get_row_at_onset(df, onset)\n",
    "        onset += label_row['duration']\n",
    "        \n",
    "        tonic_str = label_row['gt_key'].split(':')[0]\n",
    "        if '/' in tonic_str:\n",
    "            tonic_str = tonic_str.split('/')[0]\n",
    "            \n",
    "        gt_tonic = hu.get_pitch_from_string(tonic_str, pitch_type=PitchType.TPC)\n",
    "        gt_mode = KeyMode.MAJOR if label_row['gt_key'][0].isupper() else KeyMode.MINOR\n",
    "        \n",
    "        gt_chord = label_row['gt_chord']\n",
    "        gt_inv = int(gt_chord[-1])\n",
    "        root_str = gt_chord.split(':')[0]\n",
    "        if '/' in root_str:\n",
    "            root_str = root_str.split('/')[0]\n",
    "        gt_root = hu.get_pitch_from_string(root_str, pitch_type=PitchType.TPC)\n",
    "        gt_chord_type = hu.get_chord_type_from_string(gt_chord.split(':')[1].split(',')[0])\n",
    "        \n",
    "        chord_dist = eu.get_chord_distance(\n",
    "            gt_root,\n",
    "            gt_chord_type,\n",
    "            gt_inv,\n",
    "            est_row['root_tpc'],\n",
    "            est_row['chord_type'],\n",
    "            est_row['inversion'],\n",
    "        )\n",
    "        chord_accs.append(1 - chord_dist)\n",
    "\n",
    "        root_dist = eu.get_chord_distance(\n",
    "            gt_root,\n",
    "            gt_chord_type,\n",
    "            0,\n",
    "            est_row['root_tpc'],\n",
    "            est_row['chord_type'],\n",
    "            0,\n",
    "            reduction=ALL_ONE_TYPE_REDUCTION\n",
    "        )\n",
    "        root_accs.append(1 - root_dist)\n",
    "        \n",
    "        triad_dist = eu.get_chord_distance(\n",
    "            gt_root,\n",
    "            gt_chord_type,\n",
    "            0,\n",
    "            est_row['root_tpc'],\n",
    "            est_row['chord_type'],\n",
    "            0,\n",
    "            reduction=TRIAD_REDUCTION\n",
    "        )\n",
    "        triad_accs.append(1 - triad_dist)\n",
    "        \n",
    "        seventh_dist = eu.get_chord_distance(\n",
    "            gt_root,\n",
    "            gt_chord_type,\n",
    "            0,\n",
    "            est_row['root_tpc'],\n",
    "            est_row['chord_type'],\n",
    "            0,\n",
    "        )\n",
    "        seventh_accs.append(1 - seventh_dist)\n",
    "        \n",
    "        key_dist = eu.get_key_distance(\n",
    "            gt_tonic,\n",
    "            gt_mode,\n",
    "            est_row['tonic'],\n",
    "            est_row['mode'],\n",
    "        )\n",
    "        key_accs.append(1 - key_dist)\n",
    "        \n",
    "        full_accs.append(1 if chord_dist + key_dist == 0 else 0)\n",
    "        \n",
    "    \n",
    "    root_acc = float(np.average(root_accs, weights=label_df['duration']))\n",
    "    chord_acc = float(np.average(chord_accs, weights=label_df['duration']))\n",
    "    key_acc = float(np.average(key_accs, weights=label_df['duration']))\n",
    "    full_acc = float(np.average(full_accs, weights=label_df['duration']))\n",
    "    triad_acc = float(np.average(triad_accs, weights=label_df['duration']))\n",
    "    seventh_acc = float(np.average(seventh_accs, weights=label_df['duration']))\n",
    "    \n",
    "    return {\n",
    "        \"Root\": root_acc,\n",
    "        \"Triad\": triad_acc,\n",
    "        \"Seventh\": seventh_acc,\n",
    "        \"Chord\": chord_acc,\n",
    "        \"Key\": key_acc,\n",
    "        \"Full\": full_acc,\n",
    "    }, filename"
   ]
  },
  {
   "cell_type": "code",
   "execution_count": null,
   "metadata": {},
   "outputs": [],
   "source": [
    "results_vals = {}\n",
    "import re\n",
    "\n",
    "for key, df in results.items():\n",
    "    eval_dict, name = evaluate_df(key, df)\n",
    "\n",
    "    if not \"Beethoven\" in name:\n",
    "        continue\n",
    "    print(name)\n",
    "    for acc, val in eval_dict.items():\n",
    "        if acc not in results_vals:\n",
    "            results_vals[acc] = []\n",
    "        results_vals[acc].append(val)\n",
    "        print(f\"    {acc}: {val}\")"
   ]
  },
  {
   "cell_type": "code",
   "execution_count": null,
   "metadata": {},
   "outputs": [],
   "source": [
    "for acc, val_list in results_vals.items():\n",
    "    print(f\"{acc}: {sum(val_list) / len(val_list)}\")"
   ]
  },
  {
   "cell_type": "code",
   "execution_count": null,
   "metadata": {},
   "outputs": [],
   "source": [
    "from pathlib import Path\n",
    "from fractions import Fraction\n",
    "\n",
    "import pandas as pd\n",
    "from music21.converter import parse"
   ]
  },
  {
   "cell_type": "code",
   "execution_count": null,
   "metadata": {},
   "outputs": [],
   "source": [
    "m21_score = parse(Path(\"../functional-harmony/data/BPS/scores/bps_01_01.mxl\"))\n",
    "m21_score = m21_score.flattenParts()\n",
    "m21_score = m21_score.stripTies()"
   ]
  },
  {
   "cell_type": "code",
   "execution_count": null,
   "metadata": {},
   "outputs": [],
   "source": [
    "for note in m21_score.recurse().notes:\n",
    "    if note.isChord:\n",
    "        chord = note\n",
    "        print(\"Chord\")\n",
    "        for note in chord.notes:\n",
    "            print(note.pitch.name, note.pitch.octave, chord.duration.quarterLength, chord.offset, chord.measureNumber, note.tie, chord.tie)\n",
    "        print(\"End Chord\")\n",
    "    else:\n",
    "        print(note.offset\n",
    "        print(note.pitch.name, note.pitch.octave, note.duration.quarterLength, note.offset, note.measureNumber)"
   ]
  },
  {
   "cell_type": "code",
   "execution_count": null,
   "metadata": {},
   "outputs": [],
   "source": [
    "for offset, measure in m21_score.measureOffsetMap().items():\n",
    "    print(offset, measure[0].timeSignature)"
   ]
  },
  {
   "cell_type": "code",
   "execution_count": null,
   "metadata": {},
   "outputs": [],
   "source": [
    "import importlib\n",
    "from pathlib import Path\n",
    "import harmonic_inference.data.piece as piece\n",
    "importlib.reload(piece)"
   ]
  },
  {
   "cell_type": "code",
   "execution_count": null,
   "metadata": {},
   "outputs": [],
   "source": [
    "notes, measures_df = piece.get_score_piece_from_music_xml(Path(\"../functional-harmony/data/BPS/scores/bps_01_01.mxl\"), \"\")"
   ]
  },
  {
   "cell_type": "code",
   "execution_count": null,
   "metadata": {},
   "outputs": [],
   "source": [
    "measures_df[40:50]"
   ]
  },
  {
   "cell_type": "code",
   "execution_count": null,
   "metadata": {},
   "outputs": [],
   "source": [
    "list(note for note in notes if note.onset[0] in [48, 49])"
   ]
  },
  {
   "cell_type": "markdown",
   "metadata": {},
   "source": [
    "# Test loading functional-harmony data"
   ]
  },
  {
   "cell_type": "code",
   "execution_count": null,
   "metadata": {},
   "outputs": [],
   "source": [
    "from glob import glob\n",
    "from tqdm import tqdm\n",
    "from pathlib import Path\n",
    "import logging\n",
    "\n",
    "import harmonic_inference.data.piece as piece"
   ]
  },
  {
   "cell_type": "code",
   "execution_count": null,
   "metadata": {},
   "outputs": [],
   "source": [
    "import importlib\n",
    "importlib.reload(piece)"
   ]
  },
  {
   "cell_type": "code",
   "execution_count": null,
   "metadata": {},
   "outputs": [],
   "source": [
    "for file_path in tqdm(glob(\"../functional-harmony/data/**/*.mxl\", recursive=True)[173:]):\n",
    "    music_xml_path = Path(file_path)\n",
    "    label_csv_path = music_xml_path.parent.parent / \"chords\" / Path(str(music_xml_path.stem) + \".csv\")\n",
    "\n",
    "    if not label_csv_path.exists():\n",
    "        logging.error(f\"Label file {label_csv_path} does not exist. Skipping.\")\n",
    "        continue\n",
    "\n",
    "    print(music_xml_path)\n",
    "    score = piece.get_score_piece_from_music_xml(music_xml_path, label_csv_path)"
   ]
  },
  {
   "cell_type": "markdown",
   "metadata": {},
   "source": [
    "# Results / Confusion Matrix"
   ]
  },
  {
   "cell_type": "code",
   "execution_count": null,
   "metadata": {},
   "outputs": [],
   "source": [
    "from glob import glob\n",
    "from tqdm import tqdm\n",
    "from fractions import Fraction\n",
    "\n",
    "import pandas as pd\n",
    "import numpy as np\n",
    "import matplotlib.pyplot as plt\n",
    "\n",
    "from harmonic_inference.data.data_types import PitchType, ChordType, KeyMode\n",
    "from harmonic_inference.utils.harmonic_utils import get_pitch_from_string, get_chord_type_from_string"
   ]
  },
  {
   "cell_type": "code",
   "execution_count": null,
   "metadata": {},
   "outputs": [],
   "source": [
    "def get_results_df(path):\n",
    "    dfs = []\n",
    "\n",
    "    for tsv in tqdm(glob(path, recursive=True)):\n",
    "        dfs.append(pd.read_csv(tsv, sep=\"\\t\", converters={\"duration\": Fraction}, index_col=0))\n",
    "\n",
    "    if len(dfs) == 0:\n",
    "        return None\n",
    "\n",
    "    results_df = pd.concat(dfs, ignore_index=True)\n",
    "\n",
    "    for type in [\"gt\", \"est\"]:\n",
    "        results_df[f\"{type}_key_tonic\"] = 0\n",
    "        results_df[f\"{type}_key_mode\"] = 0\n",
    "        results_df[f\"{type}_chord_root\"] = 0\n",
    "        results_df[f\"{type}_chord_type\"] = 0\n",
    "        results_df[f\"{type}_chord_inv\"] = 0\n",
    "\n",
    "    keys = np.concatenate((results_df[\"gt_key\"].unique(), results_df[\"est_key\"].unique()))\n",
    "\n",
    "    for key in tqdm(keys, desc=\"Working on keys...\"):\n",
    "        key_tonic, key_mode = key.split(\":\")\n",
    "\n",
    "        for type in [\"gt\", \"est\"]:\n",
    "            results_df.loc[results_df[f\"{type}_key\"] == key, f\"{type}_key_tonic\"] = get_pitch_from_string(key_tonic, PitchType.MIDI)\n",
    "            results_df.loc[results_df[f\"{type}_key\"] == key, f\"{type}_key_mode\"] = KeyMode[key_mode.split(\".\")[1]]\n",
    "\n",
    "    chords = np.concatenate((results_df[\"gt_chord\"].unique(), results_df[\"est_chord\"].unique()))\n",
    "\n",
    "    for chord in tqdm(chords, desc=\"Working on chords...\"):\n",
    "        inv = int(chord[-1])\n",
    "        chord_str = chord.split(\",\")[0]\n",
    "        chord_root, chord_type = chord_str.split(\":\")\n",
    "\n",
    "        for type in [\"gt\", \"est\"]:\n",
    "            results_df.loc[results_df[f\"{type}_chord\"] == chord, f\"{type}_chord_root\"] = get_pitch_from_string(chord_root, PitchType.TPC)\n",
    "            results_df.loc[results_df[f\"{type}_chord\"] == chord, f\"{type}_chord_type\"] = get_chord_type_from_string(chord_type)\n",
    "            results_df.loc[results_df[f\"{type}_chord\"] == chord, f\"{type}_chord_inv\"] = inv\n",
    "\n",
    "    return results_df"
   ]
  },
  {
   "cell_type": "code",
   "execution_count": null,
   "metadata": {},
   "outputs": [],
   "source": [
    "results_df = get_results_df(\"outputs/dcml-csm-1/**/*_results.tsv\")\n",
    "results_df"
   ]
  },
  {
   "cell_type": "code",
   "execution_count": null,
   "metadata": {},
   "outputs": [],
   "source": [
    "def get_heat_map_matrix(results_df):\n",
    "    heat_map = np.zeros((len(ChordType), len(ChordType) + 2))\n",
    "\n",
    "    for i, chord_type in tqdm(enumerate(ChordType)):\n",
    "\n",
    "        chord_type_df = results_df.loc[results_df[\"gt_chord_type\"] == chord_type]\n",
    "        if len(chord_type_df) == 0:\n",
    "            continue\n",
    "\n",
    "        total_dur = float(chord_type_df[\"duration\"].sum())\n",
    "\n",
    "        correct_root_df = chord_type_df.loc[chord_type_df[\"gt_chord_root\"] == chord_type_df[\"est_chord_root\"]]\n",
    "        heat_map[i, 0] = float(total_dur - correct_root_df['duration'].sum())\n",
    "\n",
    "        for j, est_chord_type in enumerate(ChordType, start=1):\n",
    "            selected_df = correct_root_df.loc[correct_root_df[\"est_chord_type\"] == est_chord_type]\n",
    "\n",
    "            if est_chord_type == chord_type:\n",
    "                correct_type_df = selected_df\n",
    "\n",
    "            selected_dur = float(selected_df[\"duration\"].sum())\n",
    "\n",
    "            heat_map[i, j] = selected_dur\n",
    "\n",
    "        if len(correct_type_df) > 0:\n",
    "            correct_inv_df = correct_type_df.loc[(correct_root_df[\"gt_chord_inv\"] == correct_root_df[\"est_chord_inv\"])]\n",
    "            heat_map[i, -1] = 1 - float(correct_inv_df['duration'].sum() / correct_type_df['duration'].sum())\n",
    "\n",
    "    return heat_map"
   ]
  },
  {
   "cell_type": "code",
   "execution_count": null,
   "metadata": {},
   "outputs": [],
   "source": [
    "def normalize_heat_map(heat_map):\n",
    "    for i, row in enumerate(heat_map):\n",
    "        if np.sum(row[:-1]) == 0:\n",
    "            continue\n",
    "        heat_map[i, :-1] /= np.sum(row[:-1])"
   ]
  },
  {
   "cell_type": "code",
   "execution_count": null,
   "metadata": {},
   "outputs": [],
   "source": [
    "xticks = [\n",
    "    \"M\",\n",
    "    \"m\",\n",
    "    \"o\",\n",
    "    \"+\",\n",
    "    \"MM7\",\n",
    "    \"d7\",\n",
    "    \"mM7\",\n",
    "    \"mm7\",\n",
    "    \"o7\",\n",
    "    \"%7\",\n",
    "    \"+7\",\n",
    "    \"+M7\",\n",
    "]"
   ]
  },
  {
   "cell_type": "code",
   "execution_count": null,
   "metadata": {},
   "outputs": [],
   "source": [
    "heat_map = get_heat_map_matrix(results_df)\n",
    "\n",
    "normalize_heat_map(heat_map)\n",
    "\n",
    "plt.xlabel(\"Estimated Chord Type\", labelpad=-15)\n",
    "plt.ylabel(\"Ground Truth Chord Type\", rotation=90)\n",
    "plt.xticks(ticks=np.arange(len(ChordType) + 2), labels=[\"Incorrect Root\"] + xticks + [\"Incorrect Inv.\"], rotation=90)\n",
    "plt.yticks(ticks=np.arange(len(ChordType)), labels=xticks)\n",
    "plt.tight_layout(pad=0)\n",
    "plt.imshow(heat_map, vmin=0, vmax=1)\n",
    "plt.colorbar()\n",
    "plt.savefig(\"figs/heatmap.png\", pad_inches=0)"
   ]
  },
  {
   "cell_type": "code",
   "execution_count": null,
   "metadata": {},
   "outputs": [],
   "source": [
    "major_heat_map = get_heat_map_matrix(results_df.loc[results_df[\"gt_key_mode\"] == KeyMode.MAJOR])\n",
    "\n",
    "normalize_heat_map(major_heat_map)\n",
    "\n",
    "plt.xlabel(\"Estimated Chord Type\", labelpad=-15)\n",
    "plt.ylabel(\"Ground Truth Chord Type\", rotation=90)\n",
    "plt.xticks(ticks=np.arange(len(ChordType) + 2), labels=[\"Incorrect Root\"] + xticks + [\"Incorrect Inv.\"], rotation=90)\n",
    "plt.yticks(ticks=np.arange(len(ChordType)), labels=xticks)\n",
    "plt.tight_layout(pad=0)\n",
    "plt.imshow(major_heat_map, vmin=0, vmax=1)\n",
    "plt.colorbar()\n",
    "plt.savefig(\"figs/heatmap_major.png\", pad_inches=0)"
   ]
  },
  {
   "cell_type": "code",
   "execution_count": null,
   "metadata": {},
   "outputs": [],
   "source": [
    "minor_heat_map = get_heat_map_matrix(results_df.loc[results_df[\"gt_key_mode\"] == KeyMode.MINOR])\n",
    "\n",
    "normalize_heat_map(minor_heat_map)\n",
    "\n",
    "plt.xlabel(\"Estimated Chord Type\", labelpad=-15)\n",
    "plt.ylabel(\"Ground Truth Chord Type\", rotation=90)\n",
    "plt.xticks(ticks=np.arange(len(ChordType) + 2), labels=[\"Incorrect Root\"] + xticks + [\"Incorrect Inv.\"], rotation=90)\n",
    "plt.yticks(ticks=np.arange(len(ChordType)), labels=xticks)\n",
    "plt.imshow(minor_heat_map, vmin=0, vmax=1)\n",
    "plt.colorbar()\n",
    "plt.tight_layout(pad=0)\n",
    "plt.savefig(\"figs/heatmap_minor.png\", pad_inches=0)"
   ]
  },
  {
   "cell_type": "code",
   "execution_count": null,
   "metadata": {},
   "outputs": [],
   "source": [
    "def get_acc_given_inversion(results_df, inv):\n",
    "    inv_df = results_df.loc[results_df[\"gt_chord_inv\"] == inv]\n",
    "\n",
    "    correct_df = inv_df.loc[inv_df[\"gt_chord\"] == inv_df[\"est_chord\"]]\n",
    "\n",
    "    return float(correct_df[\"duration\"].sum() / inv_df[\"duration\"].sum())"
   ]
  },
  {
   "cell_type": "code",
   "execution_count": null,
   "metadata": {},
   "outputs": [],
   "source": [
    "results_df = get_results_df(\"outputs/dcml-csm-1/**/*_results.tsv\")\n",
    "for inv in range(4):\n",
    "    print(f\"Inv {inv} {get_acc_given_inversion(results_df, inv)}\")"
   ]
  },
  {
   "cell_type": "code",
   "execution_count": null,
   "metadata": {},
   "outputs": [],
   "source": [
    "def get_acc(results_df):\n",
    "    total_dur = float(results_df[\"duration\"].sum())\n",
    "    correct_dur = float(\n",
    "        results_df.loc[\n",
    "            (\n",
    "                (results_df[\"gt_key\"] == results_df[\"est_key\"]) &\n",
    "                (results_df[\"gt_chord\"] == results_df[\"est_chord\"])\n",
    "            ),\n",
    "            \"duration\",\n",
    "        ].sum()\n",
    "    )\n",
    "\n",
    "    return correct_dur / total_dur"
   ]
  },
  {
   "cell_type": "code",
   "execution_count": null,
   "metadata": {},
   "outputs": [],
   "source": [
    "results_df = get_results_df(\"outputs/dcml-csm-1/**/*_results.tsv\")\n",
    "acc = get_acc(results_df)\n",
    "acc_minor = get_acc(results_df.loc[results_df[\"gt_key_mode\"] == KeyMode.MINOR])\n",
    "acc_major = get_acc(results_df.loc[results_df[\"gt_key_mode\"] == KeyMode.MAJOR])\n",
    "\n",
    "print(f\"Overall: {acc}\")\n",
    "print(f\"Minor: {acc_minor}\")\n",
    "print(f\"Major: {acc_major}\")"
   ]
  },
  {
   "cell_type": "code",
   "execution_count": null,
   "metadata": {},
   "outputs": [],
   "source": [
    "for chord_type in ChordType:\n",
    "    try:\n",
    "        print(f\"{chord_type}: {get_acc(results_df.loc[results_df['gt_chord_type'] == chord_type])}\")\n",
    "    except:\n",
    "        pass"
   ]
  },
  {
   "cell_type": "code",
   "execution_count": null,
   "metadata": {},
   "outputs": [],
   "source": [
    "mode_type_heat_map = np.zeros((len(KeyMode), len(ChordType)))\n",
    "\n",
    "for i, mode in enumerate(KeyMode):\n",
    "    for j, chord_type in enumerate(ChordType):\n",
    "        try:\n",
    "            acc = get_acc(results_df.loc[(results_df['gt_chord_type'] == chord_type) & (results_df['gt_key_mode'] == mode)])\n",
    "        except:\n",
    "            continue\n",
    "\n",
    "        print(f\"{mode}, {chord_type} = {acc}\")\n",
    "        mode_type_heat_map[i, j] = acc"
   ]
  },
  {
   "cell_type": "code",
   "execution_count": null,
   "metadata": {},
   "outputs": [],
   "source": [
    "plt.xlabel(\"Chord Type\", fontsize=12)\n",
    "plt.ylabel(\"Mode\", rotation=90, fontsize=12)\n",
    "plt.xticks(ticks=np.arange(len(ChordType)), labels=xticks, rotation=90, fontsize=12)\n",
    "plt.yticks(ticks=np.arange(len(KeyMode)), labels=[\"Major\", \"Minor\"], fontsize=12)\n",
    "plt.imshow(mode_type_heat_map, vmin=0, vmax=1)\n",
    "plt.colorbar(orientation=\"horizontal\", shrink=0.5, pad=0.23)\n",
    "plt.tight_layout(pad=0)\n",
    "plt.savefig(\"figs/acc_by_mode_type.png\", pad_inches=0)"
   ]
  },
  {
   "cell_type": "code",
   "execution_count": null,
   "metadata": {},
   "outputs": [],
   "source": [
    "accs = {}\n",
    "\n",
    "for dir in glob(\"outputs/dcml-csm-1/*\"):\n",
    "    results_df_comp = get_results_df(dir + \"/**/*_results.tsv\")\n",
    "    if results_df_comp is None:\n",
    "        continue\n",
    "\n",
    "    accs[dir.split(\"/\")[-1]] = get_acc(results_df_comp)"
   ]
  },
  {
   "cell_type": "code",
   "execution_count": null,
   "metadata": {},
   "outputs": [],
   "source": [
    "for key, value in accs.items():\n",
    "    print(f\"{key}: {value}\")"
   ]
  },
  {
   "cell_type": "markdown",
   "metadata": {},
   "source": [
    "# Converting results TSV to chord-eval comparison for ICMPC"
   ]
  },
  {
   "cell_type": "code",
   "execution_count": null,
   "metadata": {},
   "outputs": [],
   "source": [
    "from tqdm import tqdm\n",
    "from glob import glob\n",
    "from pathlib import Path\n",
    "\n",
    "import pandas as pd\n",
    "\n",
    "from harmonic_inference.data.data_types import ChordType, PitchType, TRIAD_REDUCTION\n",
    "from harmonic_inference.utils.harmonic_constants import STRING_TO_CHORD_TYPE\n",
    "from harmonic_inference.utils.harmonic_utils import get_pitch_from_string, get_pitch_string"
   ]
  },
  {
   "cell_type": "code",
   "execution_count": null,
   "metadata": {},
   "outputs": [],
   "source": [
    "in_path = \"outputs/icmpc/*/Mozart-Sonatas/*_results.tsv\"\n",
    "\n",
    "for results_tsv in tqdm(glob(in_path)):\n",
    "    results_df = pd.read_csv(results_tsv, sep=\"\\t\")\n",
    "\n",
    "    for prefix in [\"gt\", \"est\"]:\n",
    "        results_df[f\"{prefix}_chord_root\"] = 0\n",
    "        results_df[f\"{prefix}_chord_type\"] = 0\n",
    "        results_df[f\"{prefix}_chord_inv\"] = 0\n",
    "    results_df[\"root_correct\"] = 0\n",
    "    results_df[\"triad_correct\"] = 0\n",
    "    results_df[\"7th_correct\"] = 0\n",
    "    results_df[\"inv_correct\"] = 0\n",
    "    results_df[\"full_correct\"] = 0\n",
    "\n",
    "    for idx, row in results_df.iterrows():\n",
    "        gt_root_str, gt_other_str, gt_inv_str = row[\"gt_chord\"].split(\":\")\n",
    "        gt_chord_type_str, _ = gt_other_str.split(\",\")\n",
    "\n",
    "        gt_root = get_pitch_from_string(gt_root_str, PitchType.MIDI)\n",
    "        gt_chord_type = STRING_TO_CHORD_TYPE[gt_chord_type_str]\n",
    "\n",
    "        est_root_str, est_other_str, est_inv_str = row[\"est_chord\"].split(\":\")\n",
    "        est_chord_type_str, _ = est_other_str.split(\",\")\n",
    "\n",
    "        est_root = get_pitch_from_string(est_root_str, PitchType.MIDI)\n",
    "        est_chord_type = STRING_TO_CHORD_TYPE[est_chord_type_str]\n",
    "\n",
    "        results_df.loc[idx, \"gt_chord_root\"] = gt_root\n",
    "        results_df.loc[idx, \"gt_chord_type\"] = str(gt_chord_type)\n",
    "        results_df.loc[idx, \"gt_chord_inv\"] = gt_inv_str\n",
    "        results_df.loc[idx, \"est_chord_root\"] = est_root\n",
    "        results_df.loc[idx, \"est_chord_type\"] = str(est_chord_type)\n",
    "        results_df.loc[idx, \"est_chord_inv\"] = est_inv_str\n",
    "\n",
    "        results_df.loc[idx, \"root_correct\"] = gt_root == est_root\n",
    "        results_df.loc[idx, \"triad_correct\"] = TRIAD_REDUCTION[gt_chord_type] == TRIAD_REDUCTION[est_chord_type]\n",
    "        results_df.loc[idx, \"7th_correct\"] = gt_chord_type == est_chord_type\n",
    "        results_df.loc[idx, \"inv_correct\"] = gt_inv_str == est_inv_str\n",
    "        results_df.loc[idx, \"full_correct\"] = gt_inv_str == est_inv_str and gt_root == est_root and gt_chord_type == est_chord_type\n",
    "\n",
    "    tsv_path = Path(results_tsv)\n",
    "    out_path = tsv_path.parent / (tsv_path.name[:-4] + \"chord-eval.tsv\")\n",
    "    results_df.to_csv(out_path, sep=\"\\t\")"
   ]
  }
 ],
 "metadata": {
  "interpreter": {
   "hash": "ff434d933de17a983dcdcea9c2acfb61be3ec6adbf2e7b32a2f4ca8c018973b7"
  },
  "kernelspec": {
<<<<<<< HEAD
   "name": "python3",
   "display_name": "Python 3.9.5 64-bit ('harmony': conda)"
=======
   "display_name": "Python 3.9.5 64-bit ('harmony': conda)",
   "name": "python3"
>>>>>>> 648c9b88
  },
  "language_info": {
   "codemirror_mode": {
    "name": "ipython",
    "version": 3
   },
   "file_extension": ".py",
   "mimetype": "text/x-python",
   "name": "python",
   "nbconvert_exporter": "python",
   "pygments_lexer": "ipython3",
   "version": "3.9.5"
<<<<<<< HEAD
  },
  "interpreter": {
   "hash": "a57f58e30d212928e74c5602bd4e8e4f092b6859f430ed58a42bf66140f5df95"
=======
>>>>>>> 648c9b88
  }
 },
 "nbformat": 4,
 "nbformat_minor": 4
}<|MERGE_RESOLUTION|>--- conflicted
+++ resolved
@@ -1312,13 +1312,8 @@
    "hash": "ff434d933de17a983dcdcea9c2acfb61be3ec6adbf2e7b32a2f4ca8c018973b7"
   },
   "kernelspec": {
-<<<<<<< HEAD
    "name": "python3",
    "display_name": "Python 3.9.5 64-bit ('harmony': conda)"
-=======
-   "display_name": "Python 3.9.5 64-bit ('harmony': conda)",
-   "name": "python3"
->>>>>>> 648c9b88
   },
   "language_info": {
    "codemirror_mode": {
@@ -1331,12 +1326,9 @@
    "nbconvert_exporter": "python",
    "pygments_lexer": "ipython3",
    "version": "3.9.5"
-<<<<<<< HEAD
   },
   "interpreter": {
    "hash": "a57f58e30d212928e74c5602bd4e8e4f092b6859f430ed58a42bf66140f5df95"
-=======
->>>>>>> 648c9b88
   }
  },
  "nbformat": 4,
